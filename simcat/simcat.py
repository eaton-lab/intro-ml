#!/usr/bin/env python

"""
Generate large database of site counts from coalescent simulations
based on msprime + toytree for using in machine learning algorithms.
"""

## make py3 compatible
from __future__ import print_function
from builtins import range

## imports
import os
import h5py
import time
import copy
import numba
#import sklearn  # we may want to perform the ML stuff in a separate .py file
import toyplot
import toytree
import datetime
import numpy as np
import msprime as ms
import itertools as itt
import ipyparallel as ipp
from scipy.special import comb

import ipyrad as ip


class Modelr(object):
    pass


# notes on work in progress, Ne and theta need to be resolved,
# if theta is sampled then Ne needs be generated on the fly as
# a division of theta, and passed to simulate.
class Model(object):
    """
    A coalescent model for returning ms simulations.
    """
    def __init__(
<<<<<<< HEAD
        self, 
=======
        self,
>>>>>>> 937c4da7
        tree,
        admixture_edges=None,
        theta=0.01,
        nsnps=1000,
        ntests=10,
        seed=None,
        debug=False
        ):
        """
        An object for running simulations to attain genotype matrices for many
        independent runs to sample Nrep SNPs.

        Parameters:
        -----------
        tree: (str)
            A newick string representation of a species tree with edges in
            units of generations.

        admixture_edges (list):
            A list of admixture events in the format:
            (source, dest, start, end, rate).

        theta (int or tuple):
            Mutation parameter

        nsnps (int):
            Number of unlinked SNPs simulated.

        ntests (int):
            Number of admixture events to sample.
        """
        # init random seed
        if seed:
            np.random.seed(seed)

        # hidden argument to turn on debugging
        self._debug = debug

        # store sim params as attrs
        if isinstance(theta, (float, int)):
            self.theta = (theta, theta)
        else:
            self.theta = (min(theta), max(theta))
        self.mut = 1e-5
        self.nsnps = nsnps
        self.ntests = ntests

        # the counts array (result) is filled by .run()
        self.counts = None

        # parse the input tree
        if isinstance(tree, toytree.tree):
            self.tree = tree
        elif isinstance(tree, str):
            self.tree = toytree.tree(tree)
        else:
            raise TypeError("input tree must be newick str or Toytree object")
        self.ntips = len(self.tree)

        # store node.name as node.idx, save old names in a dict.
        self.namedict = {}
        for node in self.tree.tree.traverse():
            if node.is_leaf():
                # store old name
                self.namedict[str(node.idx)] = node.name
                # set new name
                node.name = str(node.idx)

        # parse the input admixture edges. It should a list of tuples, or list
        # of lists where each element has five values.
        if admixture_edges:
            # single list or tuple: [a, b, c, d, e] or (a, b, c, d, e)
            if isinstance(admixture_edges[0], (str, int)):
                admixture_edges = [admixture_edges]
        else:
            admixture_edges = []
        for event in admixture_edges:
            if len(event) != 5:
                raise ValueError(
                    "admixture events should each be a tuple with 5 values")
        self.admixture_edges = admixture_edges

        ## generate migration parameters from the tree and admixture_edges
        ## stores data in memory as self.test_values as 'mrates' and 'mtimes'
        self._get_test_values()



    def _get_test_values(self): 
        """
        Generates mrates and mtimes arrays for a range of values (ns) where
        migration rate is uniformly sampled, and its start and end points are
        uniformly sampled but contained within 0.05-0.95% of the branch length. 
        Rates are drawn uniformly between 0.0 and 0.95. 
        """
        ## init a dictionary for storing arrays for each admixture scenario
        self.test_values = {}

        ## iterate over events in admixture list
        idx = 0
        for event in self.admixture_edges:
            ## sample thetas
            thetas = np.random.uniform(
                self.theta[0], self.theta[1], self.ntests)
            popnes = np.array((thetas / self.mut) / 4.).astype(int)
            print(popnes)

            ## if times and rate were provided then use em.
            if all((i is not None for i in event[-3:])):
                mrates = np.repeat(event[4], self.ntests)
                mtimes = np.stack([
                    event[2] * 2 * popnes,
                    event[3] * 2 * popnes], axis=1,
                    )
                    #np.repeat(event[2] * 2. * self.Ne, self.ntests),
                    #np.repeat(event[3] * 2. * self.Ne, self.ntests)], axis=1)
                self.test_values[idx] = {
                    "mrates": mrates, 
                    "mtimes": mtimes, 
                    "thetas": thetas,
                    }

            ## otherwise generate uniform values across edges
            else:        
                ## get migration rates from zero to ~full
                minmig = 0.0
                maxmig = 0.5
                mrates = np.random.uniform(minmig, maxmig, self.ntests)

                ## get divergence times from source start to end
                self._intervals = get_all_admix_edges(self.tree)                
                snode = self.tree.tree.search_nodes(idx=event[0])[0]
                dnode = self.tree.tree.search_nodes(idx=event[1])[0]
                interval = self._intervals[snode.idx, dnode.idx]
                edge_min = int(interval[0] * 2. * self.Ne)
                edge_max = int(interval[1] * 2. * self.Ne)
                mtimes = np.sort(
<<<<<<< HEAD
                    np.random.uniform(edge_min, edge_max, self.nreps * 2)
                    .reshape((self.nreps, 2)), axis=1).astype(int)
                self.test_values[idx] = {"mrates": mrates, "mtimes": mtimes}
=======
                    np.random.uniform(edge_min, edge_max, self.ntests*2)
                    .reshape((self.ntests, 2)), axis=1).astype(int)
                self.test_values[idx] = {
                    "mrates": mrates, 
                    "mtimes": mtimes,
                    "thetas": thetas,
                    }
>>>>>>> 937c4da7
                if self._debug:
                    print("uniform testvals mig:", 
                          (edge_min, edge_max), (minmig, maxmig))
            idx += 1


    def plot_test_values(self):
        """
        Returns a toyplot canvas 
        """
        ## setup canvas
        canvas = toyplot.Canvas(height=250, width=800)

        ax0 = canvas.cartesian(
            grid=(1, 3, 0))
        ax1 = canvas.cartesian(
            grid=(1, 3, 1), 
            xlabel="migration durations", 
            ylabel="simulation index",
            xmin=0, 
            xmax=self.tree.tree.height * 2 * self.Ne)
        ax2 = canvas.cartesian(
            grid=(1, 3, 2), 
            xlabel="proportion migrants", 
            ylabel="frequency")

        ## advance colors for different edges starting from 1
        colors = iter(toyplot.color.Palette())

        ## draw tree
        self.tree.draw(
            tree_style='c', 
            node_labels="idx", 
            tip_labels=False, 
            axes=ax0,
            node_size=18,
            padding=50)
        ax0.show = False

        ## iterate over edges 
        keys = list(self.test_values.keys())
        for tidx in range(len(keys)):
            color = colors.next()            

            ## get values for the first admixture edge
            mtimes = self.test_values[keys[tidx]]["mtimes"]
            mrates = self.test_values[keys[tidx]]["mrates"]
            mt = mtimes[mtimes[:, 1].argsort()]
            boundaries = np.column_stack((mt[:, 0], mt[:, 1]))

            ## plot
            for idx in range(boundaries.shape[0]):
                ax1.fill(
                    boundaries[idx], 
                    (idx, idx), 
                    (idx + 0.5, idx + 0.5),
                    color=color, 
                    opacity=0.5)
            ax2.bars(np.histogram(mrates, bins=20), color=color, opacity=0.5)

        return canvas


    ## functions to build simulation options 
    def _get_demography(self, idx):
        """
        returns demography scenario based on an input tree and admixture
        edge list with events in the format (source, dest, start, end, rate)
        """
        ## Define demographic events for msprime
        demog = set()

        ## tag min index child for each node, since at the time the node is 
        ## called it may already be renamed by its child index b/c of 
        ## divergence events.
        for node in self.tree.tree.traverse():
            if node.children:
                node._schild = min([i.idx for i in node.get_descendants()])
            else:
                node._schild = node.idx

        ## Add divergence events
        for node in self.tree.tree.traverse():
            if node.children:
                dest = min([i._schild for i in node.children])
                source = max([i._schild for i in node.children])
                time = int(node.height * 2. * self.Ne)
                demog.add(ms.MassMigration(time, source, dest))
                if self._debug:
                    print('demog div:', (time, source, dest))

        ## Add migration edges
        for key in self.test_values:
            mdict = self.test_values[key]
            time = mdict['mtimes'][idx]
            rate = mdict['mrates'][idx]
            source, dest = self.admixture_edges[key][:2]

            ## rename nodes at time of admix in case divergences renamed them
            snode = self.tree.tree.search_nodes(idx=source)[0]
            dnode = self.tree.tree.search_nodes(idx=dest)[0]
            children = (snode._schild, dnode._schild)
            demog.add(ms.MigrationRateChange(time[0], rate, children))
            demog.add(ms.MigrationRateChange(time[1], 0, children))
            if self._debug:
                print('demog mig:', 
                      (round(time[0], 4), round(time[1], 4), 
                       round(rate, 4), children))

        ## sort events by time
        demog = sorted(list(demog), key=lambda x: x.time)
        if self._debug:
            print("")
        return demog


    def _get_popconfig(self):
        """
        returns population_configurations for N tips of a tree
        """
        population_configurations = [
            ms.PopulationConfiguration(sample_size=1, initial_size=self.Ne)
            for ntip in range(self.ntips)]
        return population_configurations


    def _simulate(self, idx):
        """
        performs simulations with params varied across input values.
        """       
        ## set up simulation
        migmat = np.zeros((self.ntips, self.ntips), dtype=int).tolist()
        sim = ms.simulate(
            num_replicates=self.nsnps * 100,  # 100X since some sims are empty
            mutation_rate=self.mut,
            migration_matrix=migmat,
            population_configurations=self._get_popconfig(),
            demographic_events=self._get_demography(idx)
        )
        return sim


    def run(self):
        """
        run and parse results for nsamples simulations.
        """
        ## storage for output
        self.nquarts = int(comb(N=self.ntips, k=4))  # scipy.special.comb
        self.counts = np.zeros(
            (self.ntests, self.nquarts, 16, 16), dtype=np.uint64)

        ## iterate over ntests (different sampled simulation parameters)
        for ridx in range(self.ntests):
            ## run simulation for demography ridx
            ## yields a generator of trees to sample from with next()
            ## we select 1 SNP from each tree with shape (1, ntaxa)
            ## repeat until snparr is full with shape (nsnps, ntips)
            sims = self._simulate(ridx)

            ## store results (nsnps, ntips); def. 1000 SNPs
            snparr = np.zeros((self.nsnps, self.ntips), dtype=np.uint16)

            ## continue until all SNPs are sampled from generator
            fidx = 0
            while fidx < self.nsnps:
                ## get genotypes and convert to {0,1,2,3} under JC
                bingenos = sims.next().genotype_matrix()
                sitegenos = mutate_jc(bingenos, self.ntips)
                ## count as 16x16 matrix and store to snparr
                if sitegenos.size:
                    snparr[fidx] = sitegenos
                    fidx += 1

            ## keep track for counts index
            quartidx = 0

            ## iterator for quartets, e.g., (0, 1, 2, 3), (0, 1, 2, 4), etc.
            qiter = itt.combinations(xrange(self.ntips), 4)
            for currquart in qiter:
                ## cols indices match tip labels b/c we named tips to node.idx
                quartsnps = snparr[:, currquart]
                self.counts[ridx, quartidx] = count_matrix(quartsnps)
                quartidx += 1


## jitted functions for running super fast -----------------
@numba.jit(nopython=True)
def count_matrix(quartsnps):
    """
    return a 16x16 matrix of site counts from snparr
    """
    arr = np.zeros((16, 16), dtype=np.uint64)
    add = np.uint64(1) 
    for idx in range(quartsnps.shape[0]):
        i = quartsnps[idx, :]
        arr[(4 * i[0]) + i[1], (4 * i[2]) + i[3]] += add    
    return arr


@numba.jit(nopython=True)
def mutate_jc(geno, ntips):
    """
    mutates sites with 1 into a new base in {0, 1, 2, 3}
    """
    allbases = np.array([0, 1, 2, 3])
    for ridx in np.arange(geno.shape[0]):
        snp = geno[ridx]
        if snp.sum():
            init = np.zeros(ntips, dtype=np.int64)
            init.fill(np.random.choice(allbases))
            notinit = np.random.choice(allbases[allbases != init[0]])
            init[snp.astype(np.bool_)] = notinit
            return init
    return np.zeros(0, dtype=np.int64)  # return dtypes must match



class DataBase(object):
    """
    An object to parallelize simulations over many parameter settings
    and store finished reps in a HDF5 database. The number of labeled tests
    is equal to nevents * ntrees * ntests * nreps, where nevents is based
    on the tree toplogy and number of admixture edges drawn on it (nedges). 

    Parameters:
    -----------
    name: str
        The name that will be used in the saved database file (<name>.hdf5)

    workdir: str
        The location where the database file will be saved, or loaded from 
        if continuing an analysis from a checkpoint. 

    tree: newick or toytree
        A fixed topology to use for all simulations. Edge lengths are fixed
        unless the argument 'edge_function' is used, in which case edge lengths 
        are drawn from a distribution.

    edge_function: None or str (default=None)
        If an edge_function argument is entered then edge lengths on the 
        topology are drawn from one of the supported distributions. The 
        following options are available: 

           "node_slider": uniform jittering of input tree node heights.
           "poisson": exponentially distributed waiting times between nodes.

    nedges: int (default=0)
        The number of admixture edges to add to each tree at a time. All edges
        will be drawn on the tree that can connect any branches which overlap 
        for a nonzero amount of time. A set of admixture scenarios 
        generated by drawing nedges on a tree is referred to as nevents, and 
        all possible events will be tested. 
        * Each nedge increases nvalues by nevents * ntrees * ntests * nreps. 

    ntrees: int (default=100)
        The number of sampled trees to perform tests across. Sampled trees
        have the topology of the input tree but with branch lengths modified
        according to the function in 'edge_function'. If None then tests repeat
        using the same tree. 
        * Each ntree increases nvalues by ntests * nreps.

    ntests: int (default=100)
        The number of parameters to draw for each admixture_event described
        by an edge but sampling different durations, magnitudes, and mutation
        rates (theta). For example, (2, 1, None, None, None) could draw 
        (2, 1, 0.1, 0.3, 0.01) and theta=0.1 in one randomly drawn test, 
        and (2, 1, 0.2, 0.4, 0.02) and theta=0.2 in another. 
        * Each ntest increases nvalues by nreps. 

    nreps: int (default=10)
        The number of replicate simulations to run per admixture scenario, 
        sampled tree, and parameter set (nevent, ntree, ntest). Replicate 
        simulations make identical calls to msprime but get variable result
        matrices due to variability in the coalescent process.

    nsnps: int (default=1000)
        The number of SNPs in each simulation that are used to build the 
        16x16 arrays of phylogenetic invariants for each quartet sample. 

    theta: int or tuple (default=0.01)
        The mutation parameter (2*Ne*u), or range of values from which values
        will be uniformly drawn across ntests. 

    seed: int (default=123)
        Set the seed of the random number generator

    force: bool (default=False)
        Force overwrite of existing database file.
    """
    def __init__(
        self,
        name,
        workdir,
        tree,
        edge_function=None,
        nsnps=1000,
        nedges=0,
        ntrees=100,
        ntests=100,
        nreps=100,
        theta=0.01,
        seed=123,
        force=False,
        debug=False,
        quiet=False,
        **kwargs):

        ## identify this set of simulations
        self.name = name
        self.workdir = (workdir or 
                        os.path.realpath(os.path.join('.', "databases")))
        self.database = os.path.join(workdir, self.name + ".hdf5")
        self._db = None  # open/closed file handle of self.database
        self._debug = debug
        self._quiet = quiet

        ## store params
        self.theta = theta
        self.tree = tree
        self.edge_function = (edge_function or {})

        ## database label combinations
        self.nedges = nedges
        self.ntrees = ntrees
        self.ntests = ntests        
        self.nreps = nreps
        self.nsnps = nsnps
        self.nstored_values = None

        ## store ipcluster information 
        self._ipcluster = {
            "cluster_id": "", 
            "profile": "default",
            "engines": "Local", 
            "quiet": 0, 
            "timeout": 60, 
            "cores": 0, 
            "threads": 2,
            "pids": {},
        }

        ## a generator that returns branch lengthed trees
        self.tree_generator = self._get_tree_generator()

        ## make sure workdir exists
        if not os.path.exists(workdir):
            os.makedirs(workdir)

        ## create database in 'w-' mode to prevent overwriting
        if os.path.exists(self.database):
            if force:
                ## exists and destroy it
                answer = raw_input(
                    "Do you really want to overwrite the database? (y/n) ")
                if answer in ('yes', 'y', "Y"):
                    os.remove(self.database)
                    self._db = h5py.File(self.database, mode='w')
                else:
                    ## apparently the user didn't mean to use force
                    print('Aborted: remove force argument if not overwriting')
                    return 
            else:
                ## exists append to it
                self._db = h5py.File(self.database, mode='a')
        else:
            ## does not exist
            self._db = h5py.File(self.database, mode='w-')     

        ## Create h5 datasets for these simulations
        if not self._db.get("counts"):
            self._generate_fixed_tree_database()

        ## Fill all params into the database (this inits the Model objects 
        ## which call ._get_test_values() to generate all simulation scenarios
        ## which are then entered into the database for the next nreps sims
        self._fill_fixed_tree_database_labels()

        ## print info about the database in debug mode
        self._debug_report()
        if not self._quiet:
            print("stored {} labels to {}"
                  .format(self.nstored_values, self.database))

        ## Close the database. It is now ready to be filled with .run()
        ## which will run until all tests are finished in the database. We 
        ## could then return to this Model object and add more tests later 
        ## if we wanted by using ...<make this>
        self._db.close()


    def _debug_report(self):
        """
        Prints to screen info about the size of the database if debug=True.
        Assumes the self._db handle is open in read-mode
        """
        if self._debug:
            keys = self._db.keys()
            for key in keys:
                print(key, self._db[key].shape)


    def _get_tree_generator(self):
        """
        A generator that infinitely returns trees. If edge_function then the 
        trees are modified to sample edge lengths from a distribution, if not
        then the input tree is simply returned. 
        """
        while 1:
            if self.edge_function == "node_slider":
                yield node_slider(self.tree)
            elif self.edge_function == "poisson":
                raise NotImplementedError("Not yet supported")
            else:
                yield self.tree


    def _generate_fixed_tree_database(self):
        """
        Parses parameters in self.params to create all combinations
        of parameter values to test. Returns the number of the simulations.
        Simulation metadata is appended to datasets. 

        Expect that the h5 file self._db is open in w or a mode.
        """

        ## the number of data points will be nreps x the number of events
        ## uses scipy.special.comb
        admixedges = get_all_admix_edges(self.tree)
        nevents = int(comb(N=len(admixedges), k=self.nedges))
        nvalues = nevents * self.ntrees * self.ntests * self.nreps 
        nquarts = int(comb(N=len(self.tree), k=4))
        self.nstored_values = nvalues

        if self._debug:
            print()
            print('ntests', self.ntests)
            print('nreps', self.nreps)
            print('nevents', nevents)
            print('nvalues', nvalues)
            print('nquarts', nquarts)


        ## store count matrices
        self._db.create_dataset("counts", 
            shape=(nvalues, nquarts, 16, 16),
            dtype=np.uint32)

        ## store node heights
        self._db.create_dataset("node_heights",
            shape=(nvalues, sum([1 for i in self.tree.traverse()])),
            dtype=np.float64)

        ## store admixture sources and targets in order
        self._db.create_dataset("admix_sources", 
            shape=(nvalues, self.nedges),
            dtype=np.uint8)
        self._db.create_dataset("admix_targets", 
            shape=(nvalues, self.nedges),
            dtype=np.uint8)
        self._db.create_dataset("admix_props", 
            shape=(nvalues, self.nedges),
            dtype=np.float64)
        self._db.create_dataset("admix_tstart", 
            shape=(nvalues, self.nedges),
            dtype=np.float64)
        self._db.create_dataset("admix_tend", 
            shape=(nvalues, self.nedges),
            dtype=np.float64)

        ## store parameters of the simulation
        self._db.create_dataset("theta",
            shape=(nvalues, 1),
            dtype=np.uint64)


    def _fill_fixed_tree_database_labels(self):
        """
        This iterates across generated trees and creates simulation scenarios
        for nreps iterations for each admixture edge(s) scenario in the tree
        and stores the full parameter information into the hdf5 database.
        """

        ## (1) ntrees: iterate over each sampled tree (itree)
        tidx = 0
        for _ in range(self.ntrees):
            ## sample tree and save node heights in idx order
            itree = self.tree_generator.next()
            node_heights = [
                itree.tree.search_nodes(idx=i)[0].height * 2 * self.Ne
                for i in range(sum(1 for i in itree.tree.traverse()))]

            ## get all admixture edges that can be drawn on this tree
            admixedges = get_all_admix_edges(itree)

            ## (2) nevents: iterate over (source, target) items, or pairs or 
            ## triplets of items depending on nedges combinations.
            eidx = tidx
            events = itt.combinations(admixedges.items(), self.nedges)
            for evt in events:

                ## initalize a Model to sample range of parameters on this edge
                ## model counts array shape: (ntests*nreps, nquarts, 16, 16)
<<<<<<< HEAD
                admixlist = [(i[0][0], i[0][1], None, None, None) 
                             for i in event]

                ## for help 
                if self._debug:
                    print('admixlist', admixlist)

                model = Model(itree, admixture_edges=admixlist)

                ## store labels for this sim (1 x nreps)
                self._db["edge_lengths"][eidx:eidx+self.nreps] = edge_lengths
                self._db["Ne"][eidx:eidx+self.nreps] = self.Ne
=======
                admixlist = [(i[0][0], i[0][1], None, None, None) for i in evt]

                ## (3) ntests: sample duration, magnitude, and params on edges
                ## model .run() will make array (ntests, nquarts, 16, 16)
                model = Model(itree, 
                    admixture_edges=admixlist, 
                    ntests=self.ntests, 
                    theta=self.theta)

                ## store labels for next load of events (ntests x nreps)
                ## node_heights for ntests * nreps
                ## admix_sources, targets for ntests * nreps
                ## admix_props, tstart, tend for nreps
                ## theta for nreps
                nn = self.nreps
                nnn = self.ntests * self.nreps
                self._db["node_heights"][eidx:eidx+nnn] = node_heights
                self._db["theta"][eidx:eidx+nn] = model.test_values
>>>>>>> 937c4da7

                ## get labels from admixlist and model.test_values
                for xidx in range(len(admixlist)):
                    sources = np.repeat(admixlist[xidx][0], self.nreps)
                    targets = np.repeat(admixlist[xidx][1], self.nreps)
                    mrates = model.test_values[xidx]["mrates"]
                    mtimes = model.test_values[xidx]["mtimes"]

                    ## store labels for this admix event (nevents x nreps)
                    s, e = eidx, eidx + self.nreps

                    self._db["admix_sources"][s:e, xidx] = sources
                    self._db["admix_targets"][s:e, xidx] = targets
                    self._db["admix_props"][s:e, xidx] = mrates
                    self._db["admix_tstart"][s:e, xidx] = mtimes[:, 0]
                    self._db["admix_tend"][s:e, xidx] = mtimes[:, 1]

                eidx += self.nreps
            tidx += eidx



    ## THE MAIN RUN COMMANDS ----------------------------------------
    ## Distributes parallel jobs and wraps functions for convenient cleanup.
    def run2(self, ipyclient=None, quiet=False):
        """
        Run inference in

        Parameters
        ----------
        ipyclient (ipyparallel.Client object):
            A connected ipyclient object. If ipcluster instance is 
            not running on the default profile then ...
        """

        ## wrap the run in a try statement to ensure we properly shutdown
        ## and cleanup on exit or interrupt. 
        inst = None
        try:
            ## find and connect to an ipcluster instance given the information
            ## in the _ipcluster dictionary if a connected client was not given
            if not ipyclient:
                args = self._ipcluster.items() + [("spacer", "")]
                ipyclient = ip.core.parallel.get_client(**dict(args))

            ## print the cluster connection information
            if not quiet:
                ip.cluster_info(ipyclient)

            ## store ipyclient engine pids to the dict so we can 
            ## hard-interrupt them later if assembly is interrupted. 
            ## Only stores pids of engines that aren't busy at this moment, 
            ## otherwise it would block here while waiting to find their pids.
            self._ipcluster["pids"] = {}
            for eid in ipyclient.ids:
                engine = ipyclient[eid]
                if not engine.outstanding:
                    pid = engine.apply(os.getpid).get()
                    self._ipcluster["pids"][eid] = pid   

            ## execute here...
            print("ready to run")


        ## handle exceptions so they will be raised after we clean up below
        except KeyboardInterrupt as inst:
            print("\nKeyboard Interrupt by user. Cleaning up...")

        except Exception as inst:
            print("\nUnknown exception encountered: {}".format(inst))

        ## close client when done or interrupted
        finally:
            try:
                ## save the Assembly
                #self._save()                

                ## can't close client if it was never open
                if ipyclient:

                    ## send SIGINT (2) to all engines
                    ipyclient.abort()
                    time.sleep(1)
                    for engine_id, pid in self._ipcluster["pids"].items():
                        if ipyclient.queue_status()[engine_id]["tasks"]:
                            os.kill(pid, 2)
                        time.sleep(0.25)

            ## if exception during shutdown then we really screwed up
            except Exception as inst2:
                print("warning: error during shutdown:\n{}".format(inst2))





    def run(self, force=False):
        """
        Distribute simulations across a parallel Client. If continuing
        a previous run then any unfinished simulation will be queued up
        to run. 
        """
        
        def _add_mat(arr, numberdone):
            """
            Add one matrix to the HDF5 'counts' group. Collette book page 39.
            """
            counts_set[numberdone,:,:,:] = arr.astype(int)
            return(numberdone+1)

        def _add_quarts(arr, numberdone):
            """
            Add one matrix to the HDF5 'counts' group. Collette book page 39.
            """
            quarts_set[numberdone,:,:] = arr.astype(int)
            return(numberdone + 1)

        def _done(numberdone,nquarts):
            """
            Resize your HDF5 'counts' group at the end to the same length 
            as filled count matrices. Collette book page 40.
            """
            counts_set.resize((numberdone,nquarts,16,16))
            quarts_set.resize((numberdone,nquarts,4))
            
        
        ## need to get ipyclient feature working
        #run(self, ipyclient, force=False):
        
        
        mydatabase = h5py.File(self.path, mode='r+')
        sizeargs = mydatabase['args'].len()
        
        ## Does a counts group already exist in your database file?
        try:
            mydatabase['counts']
        except:
            ## if 'counts' doesn't exist
            numberdone = 0 # will adjust this at the end of the loop
            countexists = False
            ## initialize the group
            counts_set = mydatabase.create_dataset('counts',(1,self.nquarts, 16,16),maxshape = (None, self.nquarts, 16, 16), chunks = (4,self.nquarts,16,16),dtype=int)
            quarts_set = mydatabase.create_dataset('quarts',(1,self.nquarts,4),maxshape = (None,self.nquarts, 4), chunks=(1,self.nquarts,4),dtype=int)
        else:
            numberdone = len(mydatabase['counts'])
            countexists = True
        

        
        trigger = 1 # will change this to 0 once we are done

        ## initialize client
        c = ipp.Client()
        lbview = c.load_balanced_view()
        
        while trigger:
            argsleft = sizeargs - numberdone # fill this at the beginning of each loop

            if argsleft > 100:
                windowsize = 100
            else:
                windowsize = argsleft

            ## create empty dataset to hold your set of int paras
            argsints = np.empty((windowsize,6),dtype=int)
            ## fill the dataset with the window of values you want (ints)
            mydatabase['args'].read_direct(argsints, np.s_[numberdone:(numberdone+windowsize),[0,1,2,8,10,12]])
            ## create empty dataset to hold your set of float paras
            argsflts = np.empty((windowsize,4),dtype=float)
            ## fill the dataset with the window of values you want (floats)
            mydatabase['args'].read_direct(argsflts, np.s_[numberdone:(numberdone+windowsize),[5,6,7,9]])

            # resize this for writing the current window
            counts_set.resize((len(counts_set)+windowsize,self.nquarts,16,16))
            quarts_set.resize((len(quarts_set)+windowsize,self.nquarts,4))
            
            #start parallel computing part
            
            def parallel_model(trees,argsints,argsflts,windowsize,nquarts):
                """
                This takes parameters for a big window of parameters and runs a model on each parameter sample.
                This is the function to run using ipyparallel
                Returns an array of shape = [windowsize,16,16]
                """
                print("inside model run function")
                import numpy as np
                store_counts_parallel = np.empty([windowsize,nquarts,16,16])
                store_quarts_parallel = np.empty([windowsize,nquarts,4])
                for idx in range(windowsize):
                    treenum, sourcebr, destbr, Ne, nsnps, seed = argsints[idx,:]
                    mtimerecent, mtimedistant, mrate, mut = argsflts[idx,:]
                    mod = Model(tree = trees[treenum],
                                admixture_edges = [(sourcebr,destbr,mtimerecent,mtimedistant,mrate)],
                                Ne = Ne,
                                nsnps = nsnps,
                                mut = mut,
                                seed = seed,
                                nreps = 1)
                    mod.run()
                    store_counts_parallel[idx,:,:,:]=mod.counts
                    store_quarts_parallel[idx,:,:]=mod.quarts 
                return store_counts_parallel, store_quarts_parallel
            #return([parallel_model,self.trees,argsints,argsflts,windowsize]) ## for debugging
            
            ## Set client to work
            task = lbview.apply(parallel_model,self.trees,argsints,argsflts,windowsize,self.nquarts)
            start = time.time()
            while 1:
                elapsed = datetime.timedelta(seconds=int(time.time()-start))
                if not task.ready():
                    time.sleep(0.1)
                else:
                    break
            end = time.time()
            print(end-start)
            
            ## Save the results from parallel
            resultsarray, quartsarray = task.result()
            
            ## Now add all of our count matrices to HDF5
            for resultsmatrix, quartsrow in zip(resultsarray, quartsarray):
                _add_quarts(quartsrow,numberdone)
                numberdone = _add_mat(resultsmatrix,numberdone)
            
            _done(numberdone,self.nquarts)
            print(numberdone)
            print(sizeargs)
            ## Exits the loop if we're out of parameter samples in the database 'args' group
            if numberdone == sizeargs:
                trigger = 0
        
        mydatabase.close()
        
        ## wrapper for ipyclient to close nicely when interrupted
        #pass
        return("Done writing database with " + str(numberdone) + " count matrices.")


def node_slider(ttree):
    """
    Returns a toytree copy with node heights modified while retaining the 
    same topology but not necessarily node branching order. Node heights are
    moved up or down uniformly between their parent and highest child node 
    heights in 'levelorder' from root to tips. The total tree height is 
    retained at 1.0, only relative edge lengths change.

    ## for example run:
    c, a = node_slide(ctree).draw(
        width=400,
        orient='down', 
        node_labels='idx',
        node_size=15,
        tip_labels=False
        );
    a.show = True
    a.x.show = False
    a.y.ticks.show = True
    """
    ctree = copy.deepcopy(ttree)
    for node in ctree.tree.traverse():

        ## slide internal nodes 
        if node.up and node.children:

            ## get min and max slides
            minjit = max([i.dist for i in node.children]) * 0.99
            maxjit = (node.up.height * 0.99) - node.height
            newheight = np.random.uniform(low=-minjit, high=maxjit)

            ## slide children
            for child in node.children:
                child.dist += newheight

            ## slide self to match
            node.dist -= newheight

    ## make max height = 1
    mod = ctree.tree.height
    for node in ctree.tree.traverse():
        node.dist = node.dist / float(mod)

    return ctree


### Convenience functions on toytrees
def get_all_admix_edges(ttree):
    """
    Find all possible admixture edges on a tree. Edges are unidirectional, 
    so the source and dest need to overlap in time interval.    
    """

    ## for all nodes map the potential admixture interval
    for snode in ttree.tree.traverse():
        if snode.is_root():
            snode.interval = (None, None)
        else:
            snode.interval = (snode.height, snode.up.height)

    ## for all nodes find overlapping intervals
    intervals = {}
    for snode in ttree.tree.traverse():
        for dnode in ttree.tree.traverse():
            if not snode.is_root() and (snode != dnode):
                ## check for overlap
                smin, smax = snode.interval
                dmin, dmax = dnode.interval

                ## find if nodes have interval where admixture can occur
                low_bin = max(smin, dmin)
                top_bin = min(smax, dmax)
                if top_bin > low_bin:
                    intervals[(snode.idx, dnode.idx)] = (low_bin, top_bin)
    return intervals<|MERGE_RESOLUTION|>--- conflicted
+++ resolved
@@ -28,8 +28,8 @@
 import ipyrad as ip
 
 
-class Modelr(object):
-    pass
+class Modelr(Model):
+    """ subclass of model with simpler and faster functions"""
 
 
 # notes on work in progress, Ne and theta need to be resolved,
@@ -40,18 +40,14 @@
     A coalescent model for returning ms simulations.
     """
     def __init__(
-<<<<<<< HEAD
         self, 
-=======
-        self,
->>>>>>> 937c4da7
         tree,
         admixture_edges=None,
         theta=0.01,
         nsnps=1000,
         ntests=10,
         seed=None,
-        debug=False
+        debug=False,
         ):
         """
         An object for running simulations to attain genotype matrices for many
@@ -159,8 +155,8 @@
                     event[2] * 2 * popnes,
                     event[3] * 2 * popnes], axis=1,
                     )
-                    #np.repeat(event[2] * 2. * self.Ne, self.ntests),
-                    #np.repeat(event[3] * 2. * self.Ne, self.ntests)], axis=1)
+                # np.repeat(event[2] * 2. * self.Ne, self.ntests),
+                # np.repeat(event[3] * 2. * self.Ne, self.ntests)], axis=1)
                 self.test_values[idx] = {
                     "mrates": mrates, 
                     "mtimes": mtimes, 
@@ -182,19 +178,13 @@
                 edge_min = int(interval[0] * 2. * self.Ne)
                 edge_max = int(interval[1] * 2. * self.Ne)
                 mtimes = np.sort(
-<<<<<<< HEAD
-                    np.random.uniform(edge_min, edge_max, self.nreps * 2)
-                    .reshape((self.nreps, 2)), axis=1).astype(int)
-                self.test_values[idx] = {"mrates": mrates, "mtimes": mtimes}
-=======
-                    np.random.uniform(edge_min, edge_max, self.ntests*2)
+                    np.random.uniform(edge_min, edge_max, self.ntests * 2)
                     .reshape((self.ntests, 2)), axis=1).astype(int)
                 self.test_values[idx] = {
                     "mrates": mrates, 
                     "mtimes": mtimes,
                     "thetas": thetas,
                     }
->>>>>>> 937c4da7
                 if self._debug:
                     print("uniform testvals mig:", 
                           (edge_min, edge_max), (minmig, maxmig))
@@ -697,20 +687,6 @@
 
                 ## initalize a Model to sample range of parameters on this edge
                 ## model counts array shape: (ntests*nreps, nquarts, 16, 16)
-<<<<<<< HEAD
-                admixlist = [(i[0][0], i[0][1], None, None, None) 
-                             for i in event]
-
-                ## for help 
-                if self._debug:
-                    print('admixlist', admixlist)
-
-                model = Model(itree, admixture_edges=admixlist)
-
-                ## store labels for this sim (1 x nreps)
-                self._db["edge_lengths"][eidx:eidx+self.nreps] = edge_lengths
-                self._db["Ne"][eidx:eidx+self.nreps] = self.Ne
-=======
                 admixlist = [(i[0][0], i[0][1], None, None, None) for i in evt]
 
                 ## (3) ntests: sample duration, magnitude, and params on edges
@@ -727,9 +703,8 @@
                 ## theta for nreps
                 nn = self.nreps
                 nnn = self.ntests * self.nreps
-                self._db["node_heights"][eidx:eidx+nnn] = node_heights
-                self._db["theta"][eidx:eidx+nn] = model.test_values
->>>>>>> 937c4da7
+                self._db["node_heights"][eidx:eidx + nnn] = node_heights
+                self._db["theta"][eidx:eidx + nn] = model.test_values
 
                 ## get labels from admixlist and model.test_values
                 for xidx in range(len(admixlist)):
